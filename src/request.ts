--- conflicted
+++ resolved
@@ -559,15 +559,8 @@
         await this.#response.body?.cancel();
         return undefined as any;
       }
-<<<<<<< HEAD
       return (await this.#downloadResponse.json()) as TResult;
-    } finally {
-      this.#abortController?.clearTimeout();
-    }
-=======
-      return await this.#downloadResponse.json();
-    });
->>>>>>> ccf8aed0
+    });
   }
 
   /**
