--- conflicted
+++ resolved
@@ -1161,11 +1161,7 @@
   }
 
   /** Gets the exit code to use if aborted. */
-<<<<<<< HEAD
-  get abortedExitCode() {
-=======
   get abortedExitCode(): number | undefined {
->>>>>>> ed770cd3
     return this.#state.abortedCode;
   }
 
