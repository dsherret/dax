--- conflicted
+++ resolved
@@ -142,15 +142,10 @@
     commands: { ...builtInCommands },
     exportEnv: false,
     printCommand: false,
-<<<<<<< HEAD
     printCommandLogger: new LoggerTreeBox(
+      // deno-lint-ignore no-console
       (cmd) => console.error(colors.white(">"), colors.blue(cmd)),
     ),
-
-=======
-    // deno-lint-ignore no-console
-    printCommandLogger: new LoggerTreeBox(console.error),
->>>>>>> 1d88634b
     timeout: undefined,
     signal: undefined,
   };
@@ -688,11 +683,7 @@
   }
 
   if (state.printCommand) {
-<<<<<<< HEAD
-    state.printCommandLogger.getValue()(state.command);
-=======
-    state.printCommandLogger.getValue()(colors.white(">"), colors.blue(state.command.text));
->>>>>>> 1d88634b
+    state.printCommandLogger.getValue()(state.command.text);
   }
 
   const disposables: Disposable[] = [];
