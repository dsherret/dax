import { Buffer, path } from "./deps.ts";
import { assert, assertEquals, assertRejects, isNode, toWritableStream } from "./deps.test.ts";
import { RequestBuilder } from "./request.ts";
import { startServer } from "./test/server.deno.ts";
import $ from "../mod.ts";
import { TimeoutError } from "./common.ts";
import { assert } from "./deps.test.ts";

async function withServer(action: (serverUrl: URL) => Promise<void>) {
  const server = await startServer({
    handle(request) {
      const url = new URL(request.url);
      if (url.pathname === "/text-file") {
        const data = "text".repeat(1000);
        return new Response(data, { status: 200 });
      } else if (url.pathname === "/json") {
        const data = JSON.stringify({
          value: 5,
        });
        return new Response(data, { status: 200 });
      } else if (url.pathname === "/headers") {
        const data = JSON.stringify(Object.fromEntries(request.headers.entries()));
        return new Response(data, { status: 200 });
      } else if (url.pathname.startsWith("/code/")) {
        const code = parseInt(url.pathname.replace(/^\/code\//, ""), 0);
        return new Response(code.toString(), { status: code });
      } else if (url.pathname.startsWith("/sleep/")) {
        const ms = parseInt(url.pathname.replace(/^\/sleep\//, ""), 0);
        const signal = request.signal;
        return new Promise((resolve, reject) => {
          const timeoutId = setTimeout(() => {
            resolve(new Response("", { status: 200 }));
          }, ms);
          signal.addEventListener("abort", () => {
            clearTimeout(timeoutId);
            reject(new Error("Client aborted."));
          });
        });
      } else if (url.pathname.startsWith("/sleep-body/")) {
        const ms = parseInt(url.pathname.replace(/^\/sleep-body\//, ""), 0);
        const signal = request.signal;
        const abortController = new AbortController();
        return new Response(
          new ReadableStream({
            start(controller) {
              return new Promise<void>((resolve, reject) => {
                if (signal.aborted || abortController.signal.aborted) {
                  return;
                }
                const timeoutId = setTimeout(() => {
                  controller.close();
                  resolve();
                }, ms);
                signal.addEventListener("abort", () => {
                  clearTimeout(timeoutId);
                  reject(new Error("Client aborted."));
                });
                abortController.signal.addEventListener("abort", () => {
                  clearTimeout(timeoutId);
                  reject(new Error("Client aborted."));
                });
              });
            },
            cancel(reason) {
              abortController.abort(reason);
            },
          }),
          {
            status: 200,
          },
        );
      } else {
        return new Response("Not Found", { status: 404 });
      }
    },
  });

  try {
    await action(server.rootUrl);
  } catch (err) {
    throw err;
  } finally {
    try {
      await server.shutdown();
    } catch {
      // ignore
    }
  }
}

Deno.test("$.request", (t) => {
  return withServer(async (serverUrl) => {
    const steps: Promise<boolean>[] = [];
    const step = (name: string, fn: () => Promise<any>) => {
      steps.push(t.step({
        name,
        fn,
        sanitizeExit: false,
        sanitizeOps: false,
        sanitizeResources: false,
      }));
    };

    step("json", async () => {
      const data = await new RequestBuilder()
        .url(new URL("/json", serverUrl))
        .json();
      assertEquals(data, { value: 5 });
    });

    step("arrayBuffer", async () => {
      const data = await new RequestBuilder()
        .url(new URL("/text-file", serverUrl))
        .arrayBuffer();
      assertEquals(new Uint8Array(data), new TextEncoder().encode("text".repeat(1000)));
    });

    step("blob", async () => {
      const data = await new RequestBuilder()
        .url(new URL("/text-file", serverUrl))
        .blob();
      assertEquals(
        new Uint8Array(await data.arrayBuffer()),
        new TextEncoder().encode("text".repeat(1000)),
      );
    });

    step("text", async () => {
      const data = await new RequestBuilder()
        .url(new URL("/text-file", serverUrl))
        .text();
      assertEquals(data, "text".repeat(1000));
    });

    step("pipeTo", async () => {
      const buffer = new Buffer();
      await new RequestBuilder()
        .url(new URL("/text-file", serverUrl))
        .showProgress()
        .pipeTo(toWritableStream(buffer));
      const text = new TextDecoder().decode(buffer.bytes());
      assertEquals(text, "text".repeat(1000));
    });

    step("pipeThrough", async () => {
      const readable = await new RequestBuilder()
        .url(new URL("/text-file", serverUrl))
        .showProgress()
        .pipeThrough(new TextDecoderStream());
      const reader = readable.getReader();
      const result = await reader.read();
      assertEquals(result.value, "text".repeat(1000));
    });

    step("pipeToPath", async () => {
      const testFilePath = await Deno.makeTempFile();
      const originDir = Deno.cwd();
      try {
        {
          const downloadedFilePath = await new RequestBuilder()
            .url(new URL("/text-file", serverUrl))
            .showProgress()
            .pipeToPath(testFilePath);
          assertEquals(downloadedFilePath.readTextSync(), "text".repeat(1000));
          assertEquals(downloadedFilePath.toString(), path.resolve(testFilePath));
        }
        {
          // test default path
          Deno.chdir(await Deno.makeTempDir()); // change path just to not download to the current dir
          const downloadedFilePath = await new RequestBuilder()
            .url(new URL("/text-file", serverUrl))
            .showProgress()
            .pipeToPath();
          assertEquals(downloadedFilePath.readTextSync(), "text".repeat(1000));
          assertEquals(downloadedFilePath.toString(), path.resolve("text-file"));
        }
        {
          await assertRejects(
            async () => {
              await new RequestBuilder()
                .url(new URL("/text-file", serverUrl))
                .showProgress()
                .pipeToPath({ createNew: true });
            },
            Deno.errors.AlreadyExists,
          );
          await assertRejects(
            async () => {
              await new RequestBuilder()
                .url(new URL("/text-file", serverUrl))
                .showProgress()
                .pipeToPath(undefined, { createNew: true });
            },
            Deno.errors.AlreadyExists,
          );
        }
        {
          // test downloading to a directory
          const tempDir = await Deno.makeTempDir();
          const downloadedFilePath = await new RequestBuilder()
            .url(new URL("/text-file", serverUrl))
            .showProgress()
            .pipeToPath(tempDir);
          assertEquals(downloadedFilePath.readTextSync(), "text".repeat(1000));
          assertEquals(downloadedFilePath.toString(), path.join(tempDir, "text-file"));
        }
      } finally {
        try {
          Deno.chdir(originDir);
          await Deno.remove(testFilePath);
        } catch {
          // do nothing
        }
      }
    });

    step("headers", async () => {
      const data = {
        valuea: "a",
        valueb: "b",
      };
      const result = await new RequestBuilder()
        .url(new URL("/headers", serverUrl))
        .header(data)
        .json();
      assertEquals({
        valuea: result["valuea"],
        valueb: result["valueb"],
      }, data);
    });

    step("404", async () => {
      const request404 = new RequestBuilder()
        .url(new URL("/code/404", serverUrl));
      assertRejects(
        async () => {
          await request404.text();
        },
        Error,
        "Not Found",
      );

      assertEquals(await request404.noThrow(404).blob(), undefined);
      assertEquals(await request404.noThrow(404).arrayBuffer(), undefined);
      assertEquals(await request404.noThrow(404).json(), undefined);
      assertEquals(await request404.noThrow(404).formData(), undefined);
      assertEquals(await request404.noThrow(404).text(), undefined);
    });

    step("500", async () => {
      const request500 = new RequestBuilder()
        .url(new URL("/code/500", serverUrl));
      assertRejects(
        async () => {
          await request500.text();
        },
        Error,
        "500",
      );

      assertEquals(await request500.noThrow(500).text(), "500");
    });

    step("piping to a command", async () => {
      const requestBuilder = new RequestBuilder().url(new URL("/json", serverUrl));
      const data = await $`deno eval 'Deno.stdin.readable.pipeTo(Deno.stdout.writable)'`
        .stdin(requestBuilder)
        .json();
      assertEquals(data, { value: 5 });
    });

    step("piping to a command that errors", async () => {
      const requestBuilder = new RequestBuilder().url(new URL("/code/500", serverUrl));
      await assertRejects(
        () =>
          $`deno eval 'Deno.stdin.readable.pipeTo(Deno.stdout.writable)'`
            .stdin(requestBuilder)
            .json(),
        Error,
        "500",
      );
    });

    step("ensure times out waiting for body", async () => {
      const request = new RequestBuilder()
        .url(new URL("/sleep-body/10000", serverUrl))
        .timeout(100)
        .showProgress();
      const response = await request.fetch();
      let caughtErr: TimeoutError | undefined;
      try {
        await response.text();
      } catch (err) {
        caughtErr = err;
      }
<<<<<<< HEAD
      assertEquals(caughtErr, "Request timed out after 100 milliseconds.");
=======
      assertEquals(caughtErr!, new TimeoutError("Request timed out after 100 milliseconds."));
      assert(caughtErr!.stack!.includes("request.test.ts")); // current file
>>>>>>> ccf8aed0
    });

    step("ability to abort while waiting", async () => {
      const request = new RequestBuilder()
        .url(new URL("/sleep-body/10000", serverUrl))
        .showProgress();
      const response = await request.fetch();
      response.abort("Cancel.");
      let caughtErr: unknown;
      try {
        await response.text();
      } catch (err) {
        caughtErr = err;
      }
      if (isNode) {
        // seems like a bug in Node and Chrome where they throw a
        // DOMException instead, but not sure
        assert(caughtErr != null);
      } else {
        assertEquals(caughtErr, "Cancel.");
      }
    });

    step("use in a redirect", async () => {
      const request = new RequestBuilder()
        .url(new URL("/text-file", serverUrl))
        .showProgress();
      const text = await $`cat - && echo there && cat - < ${request}`.stdinText("hi").text();
      assertEquals(text, "hithere\n" + "text".repeat(1000));
    });

    step("use in a redirect that errors", async () => {
      const request = new RequestBuilder()
        .url(new URL("/code/500", serverUrl))
        .showProgress();
      const result = await $`cat - < ${request}`.noThrow().stderr("piped");
      assertEquals(
        result.stderr,
        `cat: Error making request to ${new URL("/code/500", serverUrl).toString()}: Internal Server Error\n`,
      );
      assertEquals(result.code, 1);
    });

    step("use in a redirect that times out waiting for the response", async () => {
      const request = new RequestBuilder()
        .url(new URL("/sleep/100", serverUrl))
        .timeout(10)
        .showProgress();
      const result = await $`cat - < ${request}`.noThrow().stderr("piped");
      assertEquals(
        result.stderr,
        "cat: Request timed out after 10 milliseconds.\n",
      );
      assertEquals(result.code, 1);
    });

    step("use in a redirect that times out waiting for the body", async () => {
      const request = new RequestBuilder()
        .url(new URL("/sleep-body/10_000", serverUrl))
        .timeout(10)
        .showProgress();
      const result = await $`cat - < ${request}`.noThrow().stderr("piped");
      assertEquals(
        result.stderr,
        "cat: Request timed out after 10 milliseconds.\n",
      );
      assertEquals(result.code, 1);
    });

    await Promise.all(steps);
  });
});<|MERGE_RESOLUTION|>--- conflicted
+++ resolved
@@ -293,12 +293,8 @@
       } catch (err) {
         caughtErr = err;
       }
-<<<<<<< HEAD
-      assertEquals(caughtErr, "Request timed out after 100 milliseconds.");
-=======
       assertEquals(caughtErr!, new TimeoutError("Request timed out after 100 milliseconds."));
       assert(caughtErr!.stack!.includes("request.test.ts")); // current file
->>>>>>> ccf8aed0
     });
 
     step("ability to abort while waiting", async () => {
