--- conflicted
+++ resolved
@@ -1,4 +1,3 @@
-<<<<<<< HEAD
 import { path as stdPath, writeAll, writeAllSync } from "./deps.ts";
 
 import { emptyDir, emptyDirSync } from "@std/fs/empty-dir";
@@ -6,24 +5,6 @@
 import { ensureFile, ensureFileSync } from "@std/fs/ensure-file";
 import { expandGlob, expandGlobSync } from "@std/fs/expand-glob";
 import { walk, walkSync } from "@std/fs/walk";
-=======
-import {
-  emptyDir,
-  emptyDirSync,
-  ensureDir,
-  ensureDirSync,
-  ensureFile,
-  ensureFileSync,
-  expandGlob,
-  expandGlobSync,
-  fs,
-  path as stdPath,
-  walk,
-  walkSync,
-  writeAll,
-  writeAllSync,
-} from "./deps.ts";
->>>>>>> 2e884ccd
 import { symbols } from "./common.ts";
 
 /**
