import $, { build$, CommandBuilder, CommandContext, CommandHandler } from "./mod.ts";
<<<<<<< HEAD
import { lstat, rustJoin } from "./src/common.ts";
import { assert, assertEquals, assertRejects, assertStringIncludes, assertThrows } from "./src/deps.test.ts";
=======
import { assert, assertEquals, assertRejects, assertThrows } from "./src/deps.test.ts";
>>>>>>> 53b35f62
import { Buffer, colors, path } from "./src/deps.ts";

Deno.test("should get stdout when piped", async () => {
  const output = await $`echo 5`.stdout("piped");
  assertEquals(output.code, 0);
  assertEquals(output.stdout, "5\n");
});

Deno.test("should escape arguments", async () => {
  const text = await $`echo ${"testing 'this $TEST \`out"}`.text();
  assertEquals(text, "testing 'this $TEST `out");
});

Deno.test("should not get stdout when inherited (default)", async () => {
  const output = await $`echo "should output"`;
  assertEquals(output.code, 0);
  assertThrows(() => output.stdout, Error, `Stdout was not piped (was inherit).`);
});

Deno.test("should not get stdout when null", async () => {
  const output = await $`echo 5`.stdout("null");
  assertEquals(output.code, 0);
  assertThrows(() => output.stdout, Error, `Stdout was not piped (was null).`);
});

Deno.test("should capture stdout when piped", async () => {
  const output = await $`deno eval 'console.log(5);'`.stdout("piped");
  assertEquals(output.code, 0);
  assertEquals(output.stdout, "5\n");
});

Deno.test("should capture stdout when inherited and piped", async () => {
  const output = await $`deno eval 'console.log(5);'`.stdout("inheritPiped");
  assertEquals(output.code, 0);
  assertEquals(output.stdout, "5\n");
});

Deno.test("should not get stderr when inherited only (default)", async () => {
  const output = await $`deno eval 'console.error("should output");'`;
  assertEquals(output.code, 0);
  assertThrows(
    () => output.stderr,
    Error,
    `Stderr was not piped (was inherit). Call .stderr("piped") or .stderr("capture") on the process.`,
  );
});

Deno.test("should not get stderr when null", async () => {
  const output = await $`deno eval 'console.error(5);'`.stderr("null");
  assertEquals(output.code, 0);
  assertThrows(
    () => output.stderr,
    Error,
    `Stderr was not piped (was null). Call .stderr("piped") or .stderr("capture") on the process.`,
  );
});

Deno.test("should capture stderr when piped", async () => {
  const output = await $`deno eval 'console.error(5);'`.stderr("piped");
  assertEquals(output.code, 0);
  assertEquals(output.stderr, "5\n");
});

Deno.test("should capture stderr when inherited and piped", async () => {
  const output = await $`deno eval 'console.error(5);'`.stderr("inheritPiped");
  assertEquals(output.code, 0);
  assertEquals(output.stderr, "5\n");
});

Deno.test("should get combined stdout and stderr when both piped", async () => {
  const output = await $`echo 1 ; sleep 0.5 ; deno eval 'console.error(2);'`.stdout("piped").stderr("piped");
  assertEquals(output.code, 0);
  assertEquals(output.combined, "1\n2\n");
});

Deno.test("should not get combined stdout and stderr when stdout is inherited (default)", async () => {
  const output = await $`deno eval 'console.error("should output");'`;
  assertEquals(output.code, 0);
  assertThrows(
    () => output.combined,
    Error,
    `Stdout was not piped (was inherit). Call .stdout("piped") or .stdout("capture") on the process.`,
  );
});

Deno.test("should not get combined stdout and stderr when stderr is inherited", async () => {
  const output = await $`deno eval 'console.error("should output");'`.stdout("piped");
  assertEquals(output.code, 0);
  assertThrows(
    () => output.combined,
    Error,
    `Stderr was not piped (was inherit). Call .stderr("piped") or .stderr("capture") on the process.`,
  );
});

Deno.test("should throw when exit code is non-zero", async () => {
  await assertRejects(
    async () => {
      await $`deno eval 'Deno.exit(1);'`;
    },
    Error,
    "Exited with code: 1",
  );

  await assertRejects(
    async () => {
      await $`deno eval 'Deno.exit(2);'`;
    },
    Error,
    "Exited with code: 2",
  );
});

Deno.test("should change the cwd, but only in the shell", async () => {
  const output = await $`cd src ; deno eval 'console.log(Deno.cwd());'`.stdout("piped");
  const standardizedOutput = output.stdout.trim().replace(/\\/g, "/");
  assertEquals(standardizedOutput.endsWith("src"), true, standardizedOutput);
});

Deno.test("allow setting env", async () => {
  const output = await $`echo $test`.env("test", "123").text();
  assertEquals(output, "123");
});

Deno.test("allow setting multiple env", async () => {
  const output = await $`echo $test$other`.env({
    test: "123",
    other: "456",
  }).text();
  assertEquals(output, "123456");
});

Deno.test("set var for command", async () => {
  const output = await $`test=123 echo $test ; echo $test`
    .env("test", "456")
    .text();
  assertEquals(output, "123\n456");
});

Deno.test("variable substitution", async () => {
  const output = await $`deno eval "console.log($TEST);"`.env("TEST", "123").text();
  assertEquals(output.trim(), "123");
});

Deno.test("stdoutJson", async () => {
  const output = await $`deno eval "console.log(JSON.stringify({ test: 5 }));"`.stdout("piped");
  assertEquals(output.stdoutJson, { test: 5 });
  assertEquals(output.stdoutJson === output.stdoutJson, true); // should be memoized
});

Deno.test("CommandBuilder#json()", async () => {
  const output = await $`deno eval "console.log(JSON.stringify({ test: 5 }));"`.json();
  assertEquals(output, { test: 5 });
});

Deno.test("stderrJson", async () => {
  const output = await $`deno eval "console.error(JSON.stringify({ test: 5 }));"`.stderr("piped");
  assertEquals(output.stderrJson, { test: 5 });
  assertEquals(output.stderrJson === output.stderrJson, true); // should be memoized
});

Deno.test("should handle interpolation", async () => {
  const output = await $`deno eval 'console.log(${5});'`.stdout("piped");
  assertEquals(output.code, 0);
  assertEquals(output.stdout, "5\n");
});

Deno.test("should handle interpolation beside args", async () => {
  const value = "a/b";
  const text = await $`echo ${value}/c`.text();
  assertEquals(text, "a/b/c");
});

Deno.test("should handle providing array of arguments", async () => {
  const args = [1, "2", "test   test"];
  const text = await $`deno eval 'console.log(Deno.args)' ${args}`.text();
  assertEquals(text, `[ "1", "2", "test   test" ]`);
});

Deno.test("raw should handle providing array of arguments", async () => {
  const args = [1, "2", "test   test"];
  const text = await $.raw`deno eval 'console.log(Deno.args)' ${args}`.text();
  assertEquals(text, `[ "1", "2", "test", "test" ]`);
});

Deno.test("raw should handle text provided", async () => {
  const text = await $.raw`deno eval 'console.log(Deno.args)' ${"testing this   out"}`.text();
  assertEquals(text, `[ "testing", "this", "out" ]`);
});

Deno.test("raw should handle command result", async () => {
  const result = await $`echo '1   2   3'`.stdout("piped");
  const text = await $.raw`deno eval 'console.log(Deno.args)' ${result}`.text();
  assertEquals(text, `[ "1", "2", "3" ]`);
});

Deno.test("command builder should build", async () => {
  const commandBuilder = new CommandBuilder()
    .env("TEST", "123");
  {
    const local$ = $.build$({ commandBuilder });
    // after creating a $, the environment should be set in stone, so changing
    // this environment variable should have no effect here. Additionally,
    // command builders are immutable and return a new builder each time
    commandBuilder.env("TEST", "456");
    const output = await local$`deno eval 'console.log(Deno.env.get("TEST"));'`.stdout("piped");
    assertEquals(output.code, 0);
    assertEquals(output.stdout, "123\n");
  }

  {
    // this one additionally won't be affected because command builders are immutable
    const local$ = $.build$({ commandBuilder });
    const output = await local$`deno eval 'console.log(Deno.env.get("TEST"));'`.stdout("piped");
    assertEquals(output.code, 0);
    assertEquals(output.stdout, "123\n");
  }
});

Deno.test("should handle boolean list 'or'", async () => {
  {
    const output = await $`deno eval 'Deno.exit(1)' || deno eval 'console.log(5)'`.text();
    assertEquals(output, "5");
  }
  {
    const output = await $`deno eval 'Deno.exit(1)' || deno eval 'Deno.exit(2)' || deno eval 'Deno.exit(3)'`
      .noThrow()
      .stdout("piped");
    assertEquals(output.stdout, "");
    assertEquals(output.code, 3);
  }
});

Deno.test("should handle boolean list 'and'", async () => {
  {
    const output = await $`deno eval 'Deno.exit(5)' && echo 2`.noThrow().stdout("piped");
    assertEquals(output.code, 5);
    assertEquals(output.stdout, "");
  }
  {
    const output = await $`deno eval 'Deno.exit(0)' && echo 5 && echo 6`.stdout("piped");
    assertEquals(output.code, 0);
    assertEquals(output.stdout.trim(), "5\n6");
  }
});

Deno.test("should support custom command handlers", async () => {
  const builder = new CommandBuilder()
    .registerCommand("zardoz-speaks", (context) => {
      if (context.args.length != 1) {
        context.stderr.writeLine("zardoz-speaks: expected 1 argument");
        return {
          kind: "continue",
          code: 1,
        };
      }
      context.stdout.writeLine(`zardoz speaks to ${context.args[0]}`);
      return {
        kind: "continue",
        code: 0,
      };
    })
    .registerCommands({
      "true": () => Promise.resolve({ kind: "continue", code: 0 }),
      "false": () => Promise.resolve({ kind: "continue", code: 1 }),
    }).stderr("piped").stdout("piped");

  {
    const result = await builder.command("zardoz-speaks").noThrow();
    assertEquals(result.code, 1);
    assertEquals(result.stderr, "zardoz-speaks: expected 1 argument\n");
  }
  {
    const result = await builder.command("zardoz-speaks to you").noThrow();
    assertEquals(result.code, 1);
    assertEquals(result.stderr, "zardoz-speaks: expected 1 argument\n");
  }
  {
    const result = await builder.command("zardoz-speaks you").noThrow();
    assertEquals(result.code, 0);
    assertEquals(result.stdout, "zardoz speaks to you\n");
  }
  {
    const result = await builder.command("true && echo yup").noThrow();
    assertEquals(result.code, 0);
    assertEquals(result.stdout, "yup\n");
  }
  {
    const result = await builder.command("false && echo nope").noThrow();
    assertEquals(result.code, 1);
    assertEquals(result.stdout, "");
  }
});

Deno.test("should not allow invalid command names", () => {
  const builder = new CommandBuilder();
  const hax: CommandHandler = (context: CommandContext) => {
    context.stdout.writeLine("h4x!1!");
    return {
      kind: "continue",
      code: 0,
    };
  };

  assertThrows(
    () => builder.registerCommand("/dev/null", hax),
    Error,
    "Invalid command name",
  );
  assertThrows(
    () => builder.registerCommand("*", hax),
    Error,
    "Invalid command name",
  );
});

Deno.test("should unregister commands", async () => {
  const builder = new CommandBuilder().unregisterCommand("export").noThrow();
  await assertRejects(
    async () => await builder.command("export somewhere"),
    Error,
    "Command not found: export",
  );
});

Deno.test("sleep command", async () => {
  const start = performance.now();
  const result = await $`sleep 0.2 && echo 1`.text();
  const end = performance.now();
  assertEquals(result, "1");
  assertEquals(end - start > 190, true);
});

Deno.test("test command", async (t) => {
  await Deno.writeFile("zero.dat", new Uint8Array());
  await Deno.writeFile("non-zero.dat", new Uint8Array([242]));
  if (Deno.build.os !== "windows") {
    await Deno.symlink("zero.dat", "linked.dat");
  }

  await t.step("test -e", async () => {
    const result = await $`test -e zero.dat`.noThrow();
    assertEquals(result.code, 0);
  });
  await t.step("test -f", async () => {
    const result = await $`test -f zero.dat`.noThrow();
    assertEquals(result.code, 0, "should be a file");
  });
  await t.step("test -f on non-file", async () => {
    const result = await $`test -f ${Deno.cwd()}`.noThrow().stderr("piped");
    assertEquals(result.code, 1, "should not be a file");
    assertEquals(result.stderr, "");
  });
  await t.step("test -d", async () => {
    const result = await $`test -d ${Deno.cwd()}`.noThrow();
    assertEquals(result.code, 0, `${Deno.cwd()} should be a directory`);
  });
  await t.step("test -d on non-directory", async () => {
    const result = await $`test -d zero.dat`.noThrow().stderr("piped");
    assertEquals(result.code, 1, "should not be a directory");
    assertEquals(result.stderr, "");
  });
  await t.step("test -s", async () => {
    const result = await $`test -s non-zero.dat`.noThrow().stderr("piped");
    assertEquals(result.code, 0, "should be > 0");
    assertEquals(result.stderr, "");
  });
  await t.step("test -s on zero-length file", async () => {
    const result = await $`test -s zero.dat`.noThrow().stderr("piped");
    assertEquals(result.code, 1, "should fail as file is zero-sized");
    assertEquals(result.stderr, "");
  });
  if (Deno.build.os !== "windows") {
    await t.step("test -L", async () => {
      const result = await $`test -L linked.dat`.noThrow();
      assertEquals(result.code, 0, "should be a symlink");
    });
  }
  await t.step("test -L on a non-symlink", async () => {
    const result = await $`test -L zero.dat`.noThrow().stderr("piped");
    assertEquals(result.code, 1, "should fail as not a symlink");
    assertEquals(result.stderr, "");
  });
  await t.step("should error on unsupported test type", async () => {
    const result = await $`test -z zero.dat`.noThrow().stderr("piped");
    assertEquals(result.code, 2, "should have exit code 2");
    assertEquals(result.stderr, "test: unsupported test type\n");
  });
  await t.step("should error with not enough arguments", async () => {
    const result = await $`test`.noThrow().stderr("piped");
    assertEquals(result.code, 2, "should have exit code 2");
    assertEquals(result.stderr, "test: expected 2 arguments\n");
  });
  await t.step("should error with too many arguments", async () => {
    const result = await $`test -f a b c`.noThrow().stderr("piped");
    assertEquals(result.code, 2, "should have exit code 2");
    assertEquals(result.stderr, "test: expected 2 arguments\n");
  });
  await t.step("should work with boolean: pass && ..", async () => {
    const result = await $`test -f zero.dat && echo yup`.noThrow().stdout("piped");
    assertEquals(result.code, 0);
    assertEquals(result.stdout, "yup\n");
  });
  await t.step("should work with boolean: fail && ..", async () => {
    const result = await $`test -f ${Deno.cwd()} && echo nope`.noThrow().stdout("piped");
    assertEquals(result.code, 1), "should have exit code 1";
    assertEquals(result.stdout, "");
  });
  await t.step("should work with boolean: pass || ..", async () => {
    const result = await $`test -f zero.dat || echo nope`.noThrow().stdout("piped");
    assertEquals(result.code, 0);
    assertEquals(result.stdout, "");
  });
  await t.step("should work with boolean: fail || ..", async () => {
    const result = await $`test -f ${Deno.cwd()} || echo yup`.noThrow().stdout("piped");
    assertEquals(result.code, 0);
    assertEquals(result.stdout, "yup\n");
  });

  if (Deno.build.os !== "windows") {
    await Deno.remove("linked.dat");
  }
  await Deno.remove("zero.dat");
  await Deno.remove("non-zero.dat");
});

Deno.test("exit command", async () => {
  {
    const result = await $`exit`.noThrow();
    assertEquals(result.code, 1);
  }
  {
    const result = await $`exit 0`.noThrow();
    assertEquals(result.code, 0);
  }
  {
    const result = await $`exit 255`.noThrow();
    assertEquals(result.code, 255);
  }
  {
    const result = await $`exit 256`.noThrow();
    assertEquals(result.code, 0);
  }
  {
    const result = await $`exit 257`.noThrow();
    assertEquals(result.code, 1);
  }
  {
    const result = await $`exit -1`.noThrow();
    assertEquals(result.code, 255);
  }
  {
    const result = await $`exit zardoz`.noThrow().stderr("piped");
    assertEquals(result.code, 2);
    assertEquals(result.stderr, "exit: numeric argument required.\n");
  }
  {
    const result = await $`exit 1 1`.noThrow().stderr("piped");
    assertEquals(result.code, 2);
    assertEquals(result.stderr, "exit: too many arguments\n");
  }
});

Deno.test("should provide result from one command to another", async () => {
  const result = await $`echo 1`.stdout("piped");
  const result2 = await $`echo ${result}`.stdout("piped");
  assertEquals(result2.stdout, "1\n");
});

Deno.test("should actually change the environment when using .exportEnv()", async () => {
  const originalDir = Deno.cwd();
  try {
    const srcDir = path.resolve("./src");
    await $`cd src && export SOME_VALUE=5 && OTHER_VALUE=6`.exportEnv();
    assertEquals(Deno.cwd(), srcDir);
    assertEquals(Deno.env.get("SOME_VALUE"), "5");
    assertEquals(Deno.env.get("OTHER_VALUE"), undefined);
  } finally {
    Deno.chdir(originalDir);
  }
});

Deno.test("exporting env should modify real environment when something changed via the api", async () => {
  const previousCwd = Deno.cwd();
  const envName = "DAX_TEST_ENV_SET";
  try {
    await $`echo 2`
      .cwd("./src")
      .env(envName, "123")
      .exportEnv();
    assertEquals(Deno.env.get(envName), "123");
    assertEquals(Deno.cwd().slice(-3), "src");
  } finally {
    Deno.env.delete(envName);
    Deno.chdir(previousCwd);
  }
});

Deno.test("cwd should be resolved based on cwd at time of method call and not execution", async () => {
  const previousCwd = Deno.cwd();
  try {
    const command = $`echo $PWD`.cwd("./src");
    Deno.chdir("./src/rs_lib");
    const result = await command.text();
    assertEquals(result.slice(-3), "src");
  } finally {
    Deno.chdir(previousCwd);
  }
});

Deno.test("should handle the PWD variable", async () => {
  const srcDir = path.resolve("./src");
  {
    const output = await $`cd src && echo $PWD `.text();
    assertEquals(output, srcDir);
  }
  {
    // changing PWD should affect this
    const output = await $`PWD=$PWD/src && echo $PWD `.text();
    assertEquals(output, srcDir);
  }
});

Deno.test("timeout", async () => {
  const command = $`deno eval 'await new Promise(resolve => setTimeout(resolve, 1_000));'`
    .timeout(200);
  await assertRejects(async () => await command, Error, "Timed out with exit code: 124");

  const result = await command.noThrow();
  assertEquals(result.code, 124);
});

Deno.test("piping to stdin", async () => {
  // Deno.Reader
  {
    const bytes = new TextEncoder().encode("test\n");
    const result =
      await $`deno eval "const b = new Uint8Array(4); await Deno.stdin.read(b); await Deno.stdout.write(b);"`
        .stdin(new Buffer(bytes))
        .text();
    assertEquals(result, "test");
  }

  // string
  {
    const result =
      await $`deno eval "const b = new Uint8Array(4); await Deno.stdin.read(b); await Deno.stdout.write(b);"`
        .stdin("test\n")
        .text();
    assertEquals(result, "test");
  }

  // Uint8Array
  {
    const result =
      await $`deno eval "const b = new Uint8Array(4); await Deno.stdin.read(b); await Deno.stdout.write(b);"`
        .stdin(new TextEncoder().encode("test\n"))
        .text();
    assertEquals(result, "test");
  }
});

Deno.test("command args", async () => {
  const input = "testing   'this   out";
  const result = await new CommandBuilder()
    .command(["echo", input])
    .stdout("piped");
  assertEquals(result.stdout.trim(), input);
  // should be properly escaped here too
  assertEquals(await $`echo ${result}`.text(), input);
});

Deno.test("command .lines()", async () => {
  const result = await $`echo 1 && echo 2`.lines();
  assertEquals(result, ["1", "2"]);
});

Deno.test("basic logging test to ensure no errors", async () => {
  assertEquals($.logDepth, 0);
  $.logGroup();
  assertEquals($.logDepth, 1);
  $.logGroupEnd();
  assertEquals($.logDepth, 0);
  $.logGroupEnd(); // should not error
  assertEquals($.logDepth, 0);
  $.logGroup("Label1");
  let setCount = 0;
  assertEquals($.logDepth, 1);
  $.logGroup("Label2", () => {
    assertEquals($.logDepth, 2);
    setCount++;
  });
  assertEquals(setCount, 1);
  await $.logGroup("Label3", async () => {
    assertEquals($.logDepth, 2);
    await new Promise((resolve) => setTimeout(resolve, 0));
    setCount++;
    $.log("Test");
    await $.logGroup(async () => {
      assertEquals($.logDepth, 3);
      await new Promise((resolve) => setTimeout(resolve, 0));
      setCount++;
      $.log("Test");
    });
    assertEquals($.logDepth, 2);
  });
  assertEquals($.logDepth, 1);
  $.log("Test");
  assertEquals(setCount, 3);
  $.logGroupEnd();
  assertEquals($.logDepth, 0);

  await $.logGroup("Label3", async () => {
    assertEquals($.logDepth, 1);
    $.logGroupEnd();
    assertEquals($.logDepth, 0);
    await new Promise((resolve) => setTimeout(resolve, 0));
  });
  assertEquals($.logDepth, 0);

  $.logGroup("Label3", () => {
    assertEquals($.logDepth, 1);
    $.logGroupEnd();
    assertEquals($.logDepth, 0);
  });
  assertEquals($.logDepth, 0);

  $.logDepth = 5;
  assertEquals($.logDepth, 5);
  $.log("Test");
  $.logGroupEnd();
  assertEquals($.logDepth, 4);
  $.logDepth = 0;
});

Deno.test("setting logging", () => {
  const test$ = $.build$();
  const infoLogs: any[] = [];
  const warnLogs: any[] = [];
  const errorLogs: any[] = [];
  test$.setInfoLogger((...args) => {
    infoLogs.push(args);
  });
  test$.setWarnLogger((...args) => {
    warnLogs.push(args);
  });
  test$.setErrorLogger((...args) => {
    errorLogs.push(args);
  });

  test$.log("Info");
  test$.logWarn("Warn");
  test$.logError("Error");

  assertEquals(infoLogs, [["Info"]]);
  assertEquals(warnLogs, [[colors.bold(colors.yellow("Warn"))]]);
  assertEquals(errorLogs, [[colors.bold(colors.red("Error"))]]);
});

Deno.test("printCommand", async () => {
  const $ = build$({});
  const errorLogs: any[] = [];
  $.setErrorLogger((...args) => {
    errorLogs.push(args);
  });

  $.setPrintCommand(true);
  await $`echo 1`;
  await $`echo 2`.printCommand(false);
  await $`echo 3`;
  $.setPrintCommand(false);
  await $`echo 4`;
  await $`echo 5`.printCommand(true);
  const command = $`echo 6`.printCommand(true);
  command.setPrintCommandLogger(() => {}); // no-op
  await command;
  await $`echo 7`.printCommand(true);

  assertEquals(errorLogs, [
    [colors.white(">"), colors.blue("echo 1")],
    [colors.white(">"), colors.blue("echo 3")],
    [colors.white(">"), colors.blue("echo 5")],
    [colors.white(">"), colors.blue("echo 7")],
  ]);
});

Deno.test("environment should be evaluated at command execution", async () => {
  const envName = "DAX_TEST_ENV_SET";
  Deno.env.set(envName, "1");
  try {
    const result = await $.raw`echo $${envName}`.text();
    assertEquals(result, "1");
  } finally {
    Deno.env.delete(envName);
  }
  const result = await $.raw`echo $${envName}`.text();
  assertEquals(result, "");

  // check cwd
  const previousCwd = Deno.cwd();
  try {
    Deno.chdir("./src");
    const result = await $`echo $PWD`.text();
    assertEquals(result.slice(-3), "src");
  } finally {
    Deno.chdir(previousCwd);
  }
});

Deno.test("test remove", async () => {
  await withTempDir(async (dir) => {
    const emptyDir = dir + "/hello";
    const someFile = dir + "/a.txt";

    Deno.mkdirSync(emptyDir);
    Deno.writeTextFileSync(someFile, "");

    await $`rm ${emptyDir}`;
    await $`rm ${someFile}`;
    assertEquals($.fs.existsSync(dir + "/hello"), false);
    assertEquals($.fs.existsSync(dir + "/a.txt"), false);

    const nonEmptyDir = dir + "/a";
    Deno.mkdirSync(nonEmptyDir + "/b", { recursive: true });

    const error = await $`rm ${nonEmptyDir}`.noThrow().stderr("piped").spawn()
      .then((r) => r.stderr);
    const expectedText = Deno.build.os === "linux" || Deno.build.os === "darwin"
      ? "rm: Directory not empty"
      : "rm: The directory is not empty";
    assertEquals(error.substring(0, expectedText.length), expectedText);

    await $`rm -r ${nonEmptyDir}`;
    assertEquals($.fs.existsSync(nonEmptyDir), false);
  });
});

async function withTempDir(action: (path: string) => Promise<void>) {
  const dirPath = Deno.makeTempDirSync();
  try {
    await action(dirPath);
  } finally {
    try {
      await Deno.remove(dirPath, { recursive: true });
    } catch {
      // ignore
    }
  }
}

<<<<<<< HEAD
Deno.test("copy test", async () => {
  await withTempDir(async (dir) => {
    const file1 = path.join(dir, "file1.txt");
    const file2 = path.join(dir, "file2.txt");
    Deno.writeTextFileSync(file1, "test");
    await $`cp ${file1} ${file2}`;

    assert($.existsSync(file1));
    assert($.existsSync(file2));

    const destDir = path.join(dir, "dest");
    Deno.mkdirSync(destDir);
    await $`cp ${file1} ${file2} ${destDir}`;

    assert($.existsSync(file1));
    assert($.existsSync(file2));
    assert($.existsSync(rustJoin(destDir, file1)));
    assert($.existsSync(rustJoin(destDir, file2)));

    const newFile = path.join(dir, "new.txt");
    Deno.writeTextFileSync(newFile, "test");
    await $`cp ${newFile} ${destDir}`;

    assert(await isDir(destDir));
    assert($.existsSync(newFile));
    assert($.existsSync(rustJoin(destDir, newFile)));

    assertEquals(
      await getStdErr($`cp ${file1} ${file2} non-existent`),
      "cp: target 'non-existent' is not a directory\n",
    );

    assertEquals(await getStdErr($`cp "" ""`), "cp: missing file operand\n");
    assertStringIncludes(await getStdErr($`cp ${file1} ""`), "cp: missing destination file operand after");

    // recursive test
    Deno.mkdirSync(path.join(destDir, "sub_dir"));
    Deno.writeTextFileSync(path.join(destDir, "sub_dir", "sub.txt"), "test");
    const destDir2 = path.join(dir, "dest2");

    assertEquals(await getStdErr($`cp ${destDir} ${destDir2}`), "cp: source was a directory; maybe specify -r\n");
    assert(!$.existsSync(destDir2));

    await $`cp -r ${destDir} ${destDir2}`;
    assert($.existsSync(destDir2));
    assert($.existsSync(path.join(destDir2, "file1.txt")));
    assert($.existsSync(path.join(destDir2, "file2.txt")));
    assert($.existsSync(path.join(destDir2, "sub_dir", "sub.txt")));

    // copy again
    await $`cp -r ${destDir} ${destDir2}`;

    // try copying to a file
    assertStringIncludes(await getStdErr($`cp -r ${destDir} ${destDir2}/file1.txt`), "destination was a file");
  });
});

Deno.test("move test", async () => {
  await withTempDir(async (dir) => {
    const file1 = path.join(dir, "file1.txt");
    const file2 = path.join(dir, "file2.txt");
    Deno.writeTextFileSync(file1, "test");

    await $`mv ${file1} ${file2}`;
    assert(!$.existsSync(file1));
    assert($.existsSync(file2));

    const destDir = path.join(dir, "dest");
    Deno.writeTextFileSync(file1, "test"); // recreate
    Deno.mkdirSync(destDir);
    await $`mv ${file1} ${file2} ${destDir}`;
    assert(!$.existsSync(file1));
    assert(!$.existsSync(file2));
    assert($.existsSync(rustJoin(destDir, file2)));
    assert($.existsSync(rustJoin(destDir, file2)));

    const newFile = path.join(dir, "new.txt");
    Deno.writeTextFileSync(newFile, "test");
    await $`mv ${newFile} ${destDir}`;
    assert(await isDir(destDir));
    assert(!$.existsSync(newFile));
    assert($.existsSync(path.join(destDir, "new.txt")));

    assertEquals(
      await getStdErr($`mv ${file1} ${file2} non-existent`),
      "mv: target 'non-existent' is not a directory\n",
    );

    assertEquals(await getStdErr($`mv "" ""`), "mv: missing operand\n");
    assertStringIncludes(await getStdErr($`mv ${file1} ""`), "mv: missing destination file operand after");
  });
});

async function getStdErr(cmd: CommandBuilder) {
  return await cmd.noThrow().stderr("piped").then((r) => r.stderr);
}

async function isDir(path: string) {
  const info = await lstat(path);
  return info?.isDirectory ? true : false;
}
=======
Deno.test("test mkdir", async () => {
  await withTempDir(async (dir) => {
    await $`mkdir ${dir}/a`;
    await $.exists(dir + "/a");

    {
      const error = await $`mkdir ${dir}/a`.noThrow().stderr("piped").spawn()
        .then(
          (r) => r.stderr,
        );
      const expecteError = "mkdir: cannot create directory";
      assertEquals(error.slice(0, expecteError.length), expecteError);
    }

    {
      const error = await $`mkdir ${dir}/b/c`.noThrow().stderr("piped").spawn()
        .then(
          (r) => r.stderr,
        );
      const expectedError = Deno.build.os === "windows"
        ? "mkdir: The system cannot find the path specified."
        : "mkdir: No such file or directory";
      assertEquals(error.slice(0, expectedError.length), expectedError);
    }

    await $`mkdir -p ${dir}/b/c`;
    assert(await $.exists(dir + "/b/c"));
  });
});
>>>>>>> 53b35f62
<|MERGE_RESOLUTION|>--- conflicted
+++ resolved
@@ -1,10 +1,6 @@
 import $, { build$, CommandBuilder, CommandContext, CommandHandler } from "./mod.ts";
-<<<<<<< HEAD
 import { lstat, rustJoin } from "./src/common.ts";
 import { assert, assertEquals, assertRejects, assertStringIncludes, assertThrows } from "./src/deps.test.ts";
-=======
-import { assert, assertEquals, assertRejects, assertThrows } from "./src/deps.test.ts";
->>>>>>> 53b35f62
 import { Buffer, colors, path } from "./src/deps.ts";
 
 Deno.test("should get stdout when piped", async () => {
@@ -755,109 +751,6 @@
   }
 }
 
-<<<<<<< HEAD
-Deno.test("copy test", async () => {
-  await withTempDir(async (dir) => {
-    const file1 = path.join(dir, "file1.txt");
-    const file2 = path.join(dir, "file2.txt");
-    Deno.writeTextFileSync(file1, "test");
-    await $`cp ${file1} ${file2}`;
-
-    assert($.existsSync(file1));
-    assert($.existsSync(file2));
-
-    const destDir = path.join(dir, "dest");
-    Deno.mkdirSync(destDir);
-    await $`cp ${file1} ${file2} ${destDir}`;
-
-    assert($.existsSync(file1));
-    assert($.existsSync(file2));
-    assert($.existsSync(rustJoin(destDir, file1)));
-    assert($.existsSync(rustJoin(destDir, file2)));
-
-    const newFile = path.join(dir, "new.txt");
-    Deno.writeTextFileSync(newFile, "test");
-    await $`cp ${newFile} ${destDir}`;
-
-    assert(await isDir(destDir));
-    assert($.existsSync(newFile));
-    assert($.existsSync(rustJoin(destDir, newFile)));
-
-    assertEquals(
-      await getStdErr($`cp ${file1} ${file2} non-existent`),
-      "cp: target 'non-existent' is not a directory\n",
-    );
-
-    assertEquals(await getStdErr($`cp "" ""`), "cp: missing file operand\n");
-    assertStringIncludes(await getStdErr($`cp ${file1} ""`), "cp: missing destination file operand after");
-
-    // recursive test
-    Deno.mkdirSync(path.join(destDir, "sub_dir"));
-    Deno.writeTextFileSync(path.join(destDir, "sub_dir", "sub.txt"), "test");
-    const destDir2 = path.join(dir, "dest2");
-
-    assertEquals(await getStdErr($`cp ${destDir} ${destDir2}`), "cp: source was a directory; maybe specify -r\n");
-    assert(!$.existsSync(destDir2));
-
-    await $`cp -r ${destDir} ${destDir2}`;
-    assert($.existsSync(destDir2));
-    assert($.existsSync(path.join(destDir2, "file1.txt")));
-    assert($.existsSync(path.join(destDir2, "file2.txt")));
-    assert($.existsSync(path.join(destDir2, "sub_dir", "sub.txt")));
-
-    // copy again
-    await $`cp -r ${destDir} ${destDir2}`;
-
-    // try copying to a file
-    assertStringIncludes(await getStdErr($`cp -r ${destDir} ${destDir2}/file1.txt`), "destination was a file");
-  });
-});
-
-Deno.test("move test", async () => {
-  await withTempDir(async (dir) => {
-    const file1 = path.join(dir, "file1.txt");
-    const file2 = path.join(dir, "file2.txt");
-    Deno.writeTextFileSync(file1, "test");
-
-    await $`mv ${file1} ${file2}`;
-    assert(!$.existsSync(file1));
-    assert($.existsSync(file2));
-
-    const destDir = path.join(dir, "dest");
-    Deno.writeTextFileSync(file1, "test"); // recreate
-    Deno.mkdirSync(destDir);
-    await $`mv ${file1} ${file2} ${destDir}`;
-    assert(!$.existsSync(file1));
-    assert(!$.existsSync(file2));
-    assert($.existsSync(rustJoin(destDir, file2)));
-    assert($.existsSync(rustJoin(destDir, file2)));
-
-    const newFile = path.join(dir, "new.txt");
-    Deno.writeTextFileSync(newFile, "test");
-    await $`mv ${newFile} ${destDir}`;
-    assert(await isDir(destDir));
-    assert(!$.existsSync(newFile));
-    assert($.existsSync(path.join(destDir, "new.txt")));
-
-    assertEquals(
-      await getStdErr($`mv ${file1} ${file2} non-existent`),
-      "mv: target 'non-existent' is not a directory\n",
-    );
-
-    assertEquals(await getStdErr($`mv "" ""`), "mv: missing operand\n");
-    assertStringIncludes(await getStdErr($`mv ${file1} ""`), "mv: missing destination file operand after");
-  });
-});
-
-async function getStdErr(cmd: CommandBuilder) {
-  return await cmd.noThrow().stderr("piped").then((r) => r.stderr);
-}
-
-async function isDir(path: string) {
-  const info = await lstat(path);
-  return info?.isDirectory ? true : false;
-}
-=======
 Deno.test("test mkdir", async () => {
   await withTempDir(async (dir) => {
     await $`mkdir ${dir}/a`;
@@ -887,4 +780,105 @@
     assert(await $.exists(dir + "/b/c"));
   });
 });
->>>>>>> 53b35f62
+
+Deno.test("copy test", async () => {
+  await withTempDir(async (dir) => {
+    const file1 = path.join(dir, "file1.txt");
+    const file2 = path.join(dir, "file2.txt");
+    Deno.writeTextFileSync(file1, "test");
+    await $`cp ${file1} ${file2}`;
+
+    assert($.existsSync(file1));
+    assert($.existsSync(file2));
+
+    const destDir = path.join(dir, "dest");
+    Deno.mkdirSync(destDir);
+    await $`cp ${file1} ${file2} ${destDir}`;
+
+    assert($.existsSync(file1));
+    assert($.existsSync(file2));
+    assert($.existsSync(rustJoin(destDir, file1)));
+    assert($.existsSync(rustJoin(destDir, file2)));
+
+    const newFile = path.join(dir, "new.txt");
+    Deno.writeTextFileSync(newFile, "test");
+    await $`cp ${newFile} ${destDir}`;
+
+    assert(await isDir(destDir));
+    assert($.existsSync(newFile));
+    assert($.existsSync(rustJoin(destDir, newFile)));
+
+    assertEquals(
+      await getStdErr($`cp ${file1} ${file2} non-existent`),
+      "cp: target 'non-existent' is not a directory\n",
+    );
+
+    assertEquals(await getStdErr($`cp "" ""`), "cp: missing file operand\n");
+    assertStringIncludes(await getStdErr($`cp ${file1} ""`), "cp: missing destination file operand after");
+
+    // recursive test
+    Deno.mkdirSync(path.join(destDir, "sub_dir"));
+    Deno.writeTextFileSync(path.join(destDir, "sub_dir", "sub.txt"), "test");
+    const destDir2 = path.join(dir, "dest2");
+
+    assertEquals(await getStdErr($`cp ${destDir} ${destDir2}`), "cp: source was a directory; maybe specify -r\n");
+    assert(!$.existsSync(destDir2));
+
+    await $`cp -r ${destDir} ${destDir2}`;
+    assert($.existsSync(destDir2));
+    assert($.existsSync(path.join(destDir2, "file1.txt")));
+    assert($.existsSync(path.join(destDir2, "file2.txt")));
+    assert($.existsSync(path.join(destDir2, "sub_dir", "sub.txt")));
+
+    // copy again
+    await $`cp -r ${destDir} ${destDir2}`;
+
+    // try copying to a file
+    assertStringIncludes(await getStdErr($`cp -r ${destDir} ${destDir2}/file1.txt`), "destination was a file");
+  });
+});
+
+Deno.test("move test", async () => {
+  await withTempDir(async (dir) => {
+    const file1 = path.join(dir, "file1.txt");
+    const file2 = path.join(dir, "file2.txt");
+    Deno.writeTextFileSync(file1, "test");
+
+    await $`mv ${file1} ${file2}`;
+    assert(!$.existsSync(file1));
+    assert($.existsSync(file2));
+
+    const destDir = path.join(dir, "dest");
+    Deno.writeTextFileSync(file1, "test"); // recreate
+    Deno.mkdirSync(destDir);
+    await $`mv ${file1} ${file2} ${destDir}`;
+    assert(!$.existsSync(file1));
+    assert(!$.existsSync(file2));
+    assert($.existsSync(rustJoin(destDir, file2)));
+    assert($.existsSync(rustJoin(destDir, file2)));
+
+    const newFile = path.join(dir, "new.txt");
+    Deno.writeTextFileSync(newFile, "test");
+    await $`mv ${newFile} ${destDir}`;
+    assert(await isDir(destDir));
+    assert(!$.existsSync(newFile));
+    assert($.existsSync(path.join(destDir, "new.txt")));
+
+    assertEquals(
+      await getStdErr($`mv ${file1} ${file2} non-existent`),
+      "mv: target 'non-existent' is not a directory\n",
+    );
+
+    assertEquals(await getStdErr($`mv "" ""`), "mv: missing operand\n");
+    assertStringIncludes(await getStdErr($`mv ${file1} ""`), "mv: missing destination file operand after");
+  });
+});
+
+async function getStdErr(cmd: CommandBuilder) {
+  return await cmd.noThrow().stderr("piped").then((r) => r.stderr);
+}
+
+async function isDir(path: string) {
+  const info = await lstat(path);
+  return info?.isDirectory ? true : false;
+}